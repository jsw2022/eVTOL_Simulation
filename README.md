--- conflicted
+++ resolved
@@ -1,5 +1,2 @@
-<<<<<<< HEAD
-# eVTOL_Simulation - develop branch
-=======
+
 # eVTOL_Simulation - release branch
->>>>>>> 79faac23
